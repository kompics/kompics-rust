use std::{
    fmt,
    ops::DerefMut,
    panic,
    sync::{
        atomic::{AtomicUsize, Ordering},
        Arc,
        Mutex,
        Weak,
    },
    time::Duration,
};
use uuid::Uuid;
//use oncemutex::OnceMutex;
use hocon::Hocon;
use std::cell::UnsafeCell;

use super::*;
use crate::{actors::TypedMsgQueue, messaging::PathResolvable, supervision::*};
use bytes::{BufMut, BytesMut};
use crate::net::buffer::{ChunkLease, BufferChunk, DecodeBuffer, EncodeBuffer};
use crate::net::buffer_pool::BufferPool;

/// A trait for abstracting over structures that contain a component core
///
/// Used for implementing scheduling and execution logic,
/// such as [Scheduler](runtime::Scheduler).
pub trait CoreContainer: Send + Sync {
    /// Returns the component's unique id
    fn id(&self) -> &Uuid;
    /// Returns a reference to the actual component core
    fn core(&self) -> &ComponentCore;
    /// Executes this component on the current thread
    fn execute(&self) -> ();
    /// Returns a reference to this component's control port
    fn control_port(&self) -> ProvidedRef<ControlPort>;
    /// Returns this component's system
    fn system(&self) -> KompactSystem {
        self.core().system().clone()
    }
    /// Schedules this component on its associated scheduler
    fn schedule(&self) -> ();
}

impl fmt::Debug for dyn CoreContainer {
    fn fmt(&self, f: &mut fmt::Formatter<'_>) -> fmt::Result {
        write!(f, "CoreContainer({})", self.id())
    }
}

/// A concrete component instance
///
/// The component class itself is application agnostic,
/// but it contains the application specific [ComponentDefinition](ComponentDefinition).
pub struct Component<C: ComponentDefinition + ActorRaw + Sized + 'static> {
    core: ComponentCore,
    custom_scheduler: Option<dedicated_scheduler::DedicatedThreadScheduler>,
    definition: Mutex<C>,
    ctrl_queue: Arc<ConcurrentQueue<<ControlPort as Port>::Request>>,
    msg_queue: Arc<TypedMsgQueue<C::Message>>,
    skip: AtomicUsize,
    state: AtomicUsize,
    supervisor: Option<ProvidedRef<SupervisionPort>>, // system components don't have supervision
    logger: KompactLogger,
}

impl<C: ComponentDefinition + Sized> Component<C> {
    pub(crate) fn new(
        system: KompactSystem,
        definition: C,
        supervisor: ProvidedRef<SupervisionPort>,
    ) -> Component<C> {
        let core = ComponentCore::with::<Component<C>>(system);
        let logger = core
            .system
            .logger()
            .new(o!("cid" => format!("{}", core.id)));
        let msg_queue = Arc::new(TypedMsgQueue::new());
        Component {
            core,
            custom_scheduler: None,
            definition: Mutex::new(definition),
            ctrl_queue: Arc::new(ConcurrentQueue::new()),
            msg_queue,
            skip: AtomicUsize::new(0),
            state: lifecycle::initial_state(),
            supervisor: Some(supervisor),
            logger,
        }
    }

    pub(crate) fn with_dedicated_scheduler(
        system: KompactSystem,
        definition: C,
        supervisor: ProvidedRef<SupervisionPort>,
        custom_scheduler: dedicated_scheduler::DedicatedThreadScheduler,
    ) -> Component<C> {
        let core = ComponentCore::with::<Component<C>>(system);
        let logger = core
            .system
            .logger()
            .new(o!("cid" => format!("{}", core.id)));
        let msg_queue = Arc::new(TypedMsgQueue::new());
        Component {
            core,
            custom_scheduler: Some(custom_scheduler),
            definition: Mutex::new(definition),
            ctrl_queue: Arc::new(ConcurrentQueue::new()),
            msg_queue,
            skip: AtomicUsize::new(0),
            state: lifecycle::initial_state(),
            supervisor: Some(supervisor),
            logger,
        }
    }

    pub(crate) fn without_supervisor(system: KompactSystem, definition: C) -> Component<C> {
        let core = ComponentCore::with::<Component<C>>(system);
        let logger = core
            .system
            .logger()
            .new(o!("cid" => format!("{}", core.id)));
        Component {
            core,
            custom_scheduler: None,
            definition: Mutex::new(definition),
            ctrl_queue: Arc::new(ConcurrentQueue::new()),
            msg_queue: Arc::new(TypedMsgQueue::new()),
            skip: AtomicUsize::new(0),
            state: lifecycle::initial_state(),
            supervisor: None,
            logger,
        }
    }

    pub(crate) fn without_supervisor_with_dedicated_scheduler(
        system: KompactSystem,
        definition: C,
        custom_scheduler: dedicated_scheduler::DedicatedThreadScheduler,
    ) -> Component<C> {
        let core = ComponentCore::with::<Component<C>>(system);
        let logger = core
            .system
            .logger()
            .new(o!("cid" => format!("{}", core.id)));
        Component {
            core,
            custom_scheduler: Some(custom_scheduler),
            definition: Mutex::new(definition),
            ctrl_queue: Arc::new(ConcurrentQueue::new()),
            msg_queue: Arc::new(TypedMsgQueue::new()),
            skip: AtomicUsize::new(0),
            state: lifecycle::initial_state(),
            supervisor: None,
            logger,
        }
    }

    // pub(crate) fn msg_queue_wref(&self) -> Weak<ConcurrentQueue<MsgEnvelope>> {
    //     Arc::downgrade(&self.msg_queue)
    // }

    pub(crate) fn enqueue_control(&self, event: <ControlPort as Port>::Request) -> () {
        self.ctrl_queue.push(event);
        match self.core.increment_work() {
            SchedulingDecision::Schedule => {
                self.schedule();
            }
            _ => (), // nothing
        }
    }

    /// Returns the mutex containing the underlying [ComponentDefinition](ComponentDefinition).
    pub fn definition(&self) -> &Mutex<C> {
        &self.definition
    }

    /// Returns a mutable reference to the underlying component definition.
    ///
    /// This can only be done if you have a reference to the component instance
    /// that isn't hidden behind an [Arc](std::sync::Arc). For example,
    /// after the system shuts down and your code holds on to the last reference to a component
    /// you can use [get_mut](std::sync::Arc::get_mut) or [try_unwrap](std::sync::Arc::try_unwrap).
    pub fn definition_mut(&mut self) -> &mut C {
        self.definition.get_mut().unwrap()
    }

    /// Execute a function on the underlying [ComponentDefinition](ComponentDefinition)
    /// and return the result
    ///
    /// This method will attempt to lock the mutex, and then apply `f` to the component definition
    /// inside the guard.
    pub fn on_definition<T, F>(&self, f: F) -> T
    where
        F: FnOnce(&mut C) -> T,
    {
        let mut cd = self.definition.lock().unwrap();
        f(cd.deref_mut())
    }

    /// Returns a reference to this component's logger
    pub fn logger(&self) -> &KompactLogger {
        &self.logger
    }

    /// Returns `true` if the component is marked as *faulty*.
    pub fn is_faulty(&self) -> bool {
        lifecycle::is_faulty(&self.state)
    }

    /// Returns `true` if the component is marked as *active*.
    pub fn is_active(&self) -> bool {
        lifecycle::is_active(&self.state)
    }

    /// Returns `true` if the component is marked as *destroyed*.
    pub fn is_destroyed(&self) -> bool {
        lifecycle::is_destroyed(&self.state)
    }

    /// Wait synchronously for this component be either *destroyed* or *faulty*
    ///
    /// This component blocks the current thread and hot-waits for the component
    /// to become either *faulty* or *destroyed*. It is meant mostly for testing
    /// and not recommended in production.
    pub fn wait_ended(&self) -> () {
        loop {
            if self.is_faulty() || self.is_destroyed() {
                return;
            }
        }
    }

    fn inner_execute(&self) {
        let max_events = self.core.system.throughput();
        let max_messages = self.core.system.max_messages();
        match self.definition().lock() {
            Ok(mut guard) => {
                let mut count: usize = 0;
                while let Ok(event) = self.ctrl_queue.pop() {
                    // ignore max_events for lifecyle events
                    // println!("Executing event: {:?}", event);
                    let supervisor_msg = match event {
                        lifecycle::ControlEvent::Start => {
                            lifecycle::set_active(&self.state);
                            debug!(self.logger, "Component started.");
                            SupervisorMsg::Started(self.core.component())
                        }
                        lifecycle::ControlEvent::Stop => {
                            lifecycle::set_passive(&self.state);
                            debug!(self.logger, "Component stopped.");
                            SupervisorMsg::Stopped(self.core.id)
                        }
                        lifecycle::ControlEvent::Kill => {
                            lifecycle::set_destroyed(&self.state);
                            debug!(self.logger, "Component killed.");
                            SupervisorMsg::Killed(self.core.id)
                        }
                    };
                    guard.handle(event);
                    count += 1;
                    // inform supervisor after local handling to make sure crashing component don't count as started
                    if let Some(ref supervisor) = self.supervisor {
                        supervisor.enqueue(supervisor_msg);
                    }
                }
                if (!lifecycle::is_active(&self.state)) {
                    trace!(self.logger, "Not running inactive scheduled.");
                    match self.core.decrement_work(count) {
                        SchedulingDecision::Schedule => self.schedule(),
                        _ => (), // ignore
                    }
                    return;
                }
                // timers have highest priority
                while count < max_events {
                    let c = guard.deref_mut();
                    match c.ctx_mut().timer_manager_mut().try_action() {
                        ExecuteAction::Once(id, action) => {
                            action(c, id);
                            count += 1;
                        }
                        ExecuteAction::Periodic(id, action) => {
                            action(c, id);
                            count += 1;
                        }
                        ExecuteAction::None => break,
                    }
                }
                // then some messages
                while count < max_messages {
                    if let Some(env) = self.msg_queue.pop() {
                        guard.receive(env);
                        count += 1;
                    } else {
                        break;
                    }
                }
                // then events
                let rem_events = max_events.saturating_sub(count);
                if (rem_events > 0) {
                    let res = guard.execute(rem_events, self.skip.load(Ordering::Relaxed));
                    self.skip.store(res.skip, Ordering::Relaxed);
                    count = count + res.count;

                    // and maybe some more messages
                    while count < max_events {
                        if let Some(env) = self.msg_queue.pop() {
                            guard.receive(env);
                            count += 1;
                        } else {
                            break;
                        }
                    }
                }
                match self.core.decrement_work(count) {
                    SchedulingDecision::Schedule => self.schedule(),
                    _ => (), // ignore
                }
            }
            _ => {
                panic!("Component {} is poisoned but not faulty!", self.id());
            }
        }
    }
}

impl<CD> ActorRefFactory for Arc<Component<CD>>
where
    CD: ComponentDefinition + ActorRaw + 'static,
{
    type Message = CD::Message;

    fn actor_ref(&self) -> ActorRef<CD::Message> {
        let comp = Arc::downgrade(self);
        let msgq = Arc::downgrade(&self.msg_queue);
        ActorRef::new(comp, msgq)
    }
}

// impl<CD> DynActorRefFactory for Arc<Component<CD>>
// where
//     CD: ComponentDefinition + ActorRaw + 'static,
// {
//     fn dyn_ref(&self) -> DynActorRef {
//         let component = Arc::downgrade(self);
//         let msg_queue = Arc::downgrade(&self.msg_queue);
//         DynActorRef::from(component, msg_queue)
//     }
// }

impl<CD> ActorRefFactory for CD
where
    CD: ComponentDefinition + ActorRaw + 'static,
{
    type Message = CD::Message;

    fn actor_ref(&self) -> ActorRef<CD::Message> {
        self.ctx().actor_ref()
    }
}

impl<CD> Dispatching for CD
where
    CD: ComponentDefinition + 'static,
{
    fn dispatcher_ref(&self) -> DispatcherRef {
        self.ctx().dispatcher_ref()
    }
}

impl<CD> ActorSource for CD
where
    CD: ComponentDefinition + 'static,
{
    fn path_resolvable(&self) -> PathResolvable {
        PathResolvable::ActorId(self.ctx().id())
    }
}

impl<CD> ActorPathFactory for CD
where
    CD: ComponentDefinition + 'static,
{
    fn actor_path(&self) -> ActorPath {
        self.ctx().actor_path()
    }
}

impl<CD> Timer<CD> for CD
where
    CD: ComponentDefinition + 'static,
{
    fn schedule_once<F>(&mut self, timeout: Duration, action: F) -> ScheduledTimer
    where
        F: FnOnce(&mut CD, Uuid) + Send + 'static,
    {
        let ctx = self.ctx_mut();
        let component = ctx.component();
        ctx.timer_manager_mut()
            .schedule_once(Arc::downgrade(&component), timeout, action)
    }

    fn schedule_periodic<F>(
        &mut self,
        delay: Duration,
        period: Duration,
        action: F,
    ) -> ScheduledTimer
    where
        F: Fn(&mut CD, Uuid) + Send + 'static,
    {
        let ctx = self.ctx_mut();
        let component = ctx.component();
        ctx.timer_manager_mut()
            .schedule_periodic(Arc::downgrade(&component), delay, period, action)
    }

    fn cancel_timer(&mut self, handle: ScheduledTimer) {
        let ctx = self.ctx_mut();
        ctx.timer_manager_mut().cancel_timer(handle);
    }
}

impl<C: ComponentDefinition + Sized> CoreContainer for Component<C> {
    fn id(&self) -> &Uuid {
        &self.core.id
    }

    fn core(&self) -> &ComponentCore {
        &self.core
    }

    fn execute(&self) -> () {
        if (lifecycle::is_destroyed(&self.state)) {
            return; // don't execute anything
        }
        if (lifecycle::is_faulty(&self.state)) {
            warn!(
                self.logger,
                "Ignoring attempt to execute a faulty component!"
            );
            return; // don't execute anything
        }
        let res = panic::catch_unwind(panic::AssertUnwindSafe(|| {
            self.inner_execute();
        }));
        match res {
            Ok(_) => (), // great
            Err(e) => {
                error!(self.logger, "Component panicked with: {:?}", e);
                lifecycle::set_faulty(&self.state);
                if let Some(ref supervisor) = self.supervisor {
                    supervisor.enqueue(SupervisorMsg::Faulty(self.core.id));
                } else {
                    // we are the supervisor!
                    error!(
                        self.logger,
                        "Top level component panicked! Poisoning system."
                    );
                    self.system().poison();
                }
            }
        }
    }

    fn control_port(&self) -> ProvidedRef<ControlPort> {
        let cq = Arc::downgrade(&self.ctrl_queue);
        let cc = Arc::downgrade(&self.core.component());
        ProvidedRef::new(cc, cq)
    }

    fn schedule(&self) -> () {
        match self.custom_scheduler {
            Some(ref scheduler) => scheduler.schedule_custom(),
            None => {
                let core = self.core();
                core.system().schedule(core.component())
            }
        }
    }
}

//
//pub trait Component: CoreContainer {
//    fn setup_ports(&mut self, self_component: Arc<Mutex<Self>>) -> ();
//}

/// Statistics about the last invocation of [execute](ComponentDefinition::execute).
pub struct ExecuteResult {
    count: usize,
    skip: usize,
}

impl ExecuteResult {
    /// Create a new execute result
    ///
    /// `count` gives the total number of events handled during the invocation
    /// `skip` gives the offset from where queues will be checked during the next invocation (used for fairness)
    pub fn new(count: usize, skip: usize) -> ExecuteResult {
        ExecuteResult { count, skip }
    }
}

/// The contextual object for a Kompact component
///
/// Gives access compact internal features like
/// timers, logging, confguration, an the self reference.
pub struct ComponentContext<CD: ComponentDefinition + Sized + 'static> {
    inner: Option<ComponentContextInner<CD>>,
}

struct ComponentContextInner<CD: ComponentDefinition + ActorRaw + Sized + 'static> {
    timer_manager: TimerManager<CD>,
    component: Weak<Component<CD>>,
    logger: KompactLogger,
    actor_ref: ActorRef<CD::Message>,
<<<<<<< HEAD
    buffer: Option<EncodeBuffer>,
}

impl<CD: ComponentDefinition + ActorRaw + Sized + 'static> ComponentContextInner<CD> {

=======
    config: Arc<Hocon>,
>>>>>>> f0cca11b
}

impl<CD: ComponentDefinition + Sized + 'static> ComponentContext<CD> {
    /// Create a new, uninitialised component context
    pub fn new() -> ComponentContext<CD> {
        ComponentContext { inner: None }
    }

    /// Initialise the component context with the actual component instance
    ///
    /// This *must* be invoked from [setup](ComponentDefinition::setup).
    pub fn initialise(&mut self, c: Arc<Component<CD>>) -> ()
    where
        CD: ComponentDefinition + 'static,
    {
        let system = c.system();
        let inner = ComponentContextInner {
            timer_manager: TimerManager::new(system.timer_ref()),
            component: Arc::downgrade(&c),
            logger: c.logger().new(o!("ctype" => CD::type_name())),
            actor_ref: c.actor_ref(),
<<<<<<< HEAD
            buffer: None,
=======
            config: system.config_owned(),
>>>>>>> f0cca11b
        };
        self.inner = Some(inner);
        trace!(self.log(), "Initialised.");
    }

    fn inner_ref(&self) -> &ComponentContextInner<CD> {
        match self.inner {
            Some(ref c) => c,
            None => panic!("Component improperly initialised!"),
        }
    }

    fn inner_mut(&mut self) -> &mut ComponentContextInner<CD> {
        match self.inner {
            Some(ref mut c) => c,
            None => panic!("Component improperly initialised!"),
        }
    }

    /// The components logger instance
    ///
    /// This instance will already be preloaded
    /// with component specific information in the MDC.
    ///
    /// # Example
    ///
    /// ```
    /// use kompact::prelude::*;
    ///
    /// #[derive(ComponentDefinition, Actor)]
    /// struct HelloLogging {
    ///    ctx: ComponentContext<Self>,
    /// }
    /// impl HelloLogging {
    ///     fn new() -> HelloLogging {
    ///         HelloLogging {
    ///             ctx: ComponentContext::new(),
    ///         }
    ///     }    
    /// }
    /// impl Provide<ControlPort> for HelloLogging {
    ///     fn handle(&mut self, event: ControlEvent) -> () {
    ///         info!(self.ctx().log(), "Hello control event: {:?}", event);
    ///         if event == ControlEvent::Start {
    ///             self.ctx().system().shutdown_async();
    ///         }
    ///     }    
    /// }
    ///
    /// let system = KompactConfig::default().build().expect("system");
    /// let c = system.create(HelloLogging::new);
    /// system.start(&c);
    /// system.await_termination();
    /// ```
    pub fn log(&self) -> &KompactLogger {
        &self.inner_ref().logger
    }

    /// Get a reference to the system configuration
    ///
    /// Use [load_config_str](KompactConfig::load_config_str) or
    /// or [load_config_file](KompactConfig::load_config_file)
    /// to load values into the config object.
    ///
    /// # Example
    ///
    /// ```
    /// use kompact::prelude::*;
    ///
    /// #[derive(ComponentDefinition, Actor)]
    /// struct ConfigComponent {
    ///    ctx: ComponentContext<Self>,
    /// }
    /// impl ConfigComponent {
    ///     fn new() -> ConfigComponent {
    ///         ConfigComponent {
    ///             ctx: ComponentContext::new(),
    ///         }
    ///     }    
    /// }
    /// impl Provide<ControlPort> for ConfigComponent {
    ///     fn handle(&mut self, event: ControlEvent) -> () {
    ///         match event {
    ///             ControlEvent::Start => {
    ///                 assert_eq!(Some(7i64), self.ctx().config()["a"].as_i64());
    ///                 self.ctx().system().shutdown_async();
    ///             }
    ///             _ => (), // ignore
    ///         }
    ///     }    
    /// }
    /// let default_values = r#"{ a = 7 }"#;
    /// let mut conf = KompactConfig::default();
    /// conf.load_config_str(default_values);
    /// let system = conf.build().expect("system");
    /// let c = system.create(ConfigComponent::new);
    /// system.start(&c);
    /// system.await_termination();
    /// ```
    pub fn config(&self) -> &Hocon {
        self.inner_ref().config.as_ref()
    }

    pub(crate) fn timer_manager_mut(&mut self) -> &mut TimerManager<CD> {
        &mut self.inner_mut().timer_manager
    }

    /// Returns the component instance wrapping this component definition
    ///
    /// This is mostly meant to be passed along for scheduling and the like.
    /// Don't try to lock anything on the already thread executing the component!
    pub fn component(&self) -> Arc<dyn CoreContainer> {
        match self.inner_ref().component.upgrade() {
            Some(ac) => ac,
            None => panic!("Component already deallocated!"),
        }
    }

    /// Returns the Kompact system this component is a part of
    pub fn system(&self) -> KompactSystem {
        self.component().system()
    }

    /// Returns a reference to the system dispatcher
    pub fn dispatcher_ref(&self) -> DispatcherRef {
        self.system().dispatcher_ref()
    }

    /// Returns a reference to the system's deadletter box
    pub fn deadletter_ref(&self) -> ActorRef<Never> {
        self.system().actor_ref()
    }

    /// Returns this components unique id
    pub fn id(&self) -> Uuid {
        self.component().id().clone()
    }

    /// Destroys this component
    ///
    /// Simply sends a [Kill](ControlEvent::Kill) event to itself.
    pub fn suicide(&self) -> () {
        self.component().control_port().enqueue(ControlEvent::Kill);
    }

    pub fn initialize_pool(&mut self) -> () {
        self.inner_mut().buffer = Some(EncodeBuffer::new());
    }

    pub fn get_buffer(&mut self, size: usize) -> Option<ChunkLease> {
        //self.inner_mut().get_buffer(size)
        if let Some(buffer) = &mut self.inner_mut().buffer {
            buffer.get_buffer(size)
        } else {
            panic!("Buffer not initialized!")
        }
    }
}

impl<CD> ActorRefFactory for ComponentContext<CD>
where
    CD: ComponentDefinition + ActorRaw + Sized + 'static,
{
    type Message = CD::Message;

    fn actor_ref(&self) -> ActorRef<CD::Message> {
        self.inner_ref().actor_ref.clone()
    }
}

impl<CD> ActorPathFactory for ComponentContext<CD>
where
    CD: ComponentDefinition + ActorRaw + Sized + 'static,
{
    fn actor_path(&self) -> ActorPath {
        let id = self.id();
        ActorPath::Unique(UniquePath::with_system(self.system().system_path(), id))
    }
}

/// The core trait every component must implement
///
/// Should usually simply be derived using `#[derive(ComponentDefinition)]`.
///
/// Only implement this manually if you need special execution logic,
/// for example for custom fairness models.
///
/// # Note
///
/// The derive macro additionally provides implementation of
/// [ProvideRef](ProvideRef) or [RequireRef](RequireRef) for each of the
/// component's ports. It is generally recommended to do so as well, when not
/// using the derive macro, as it enables some rather convenient APIs.
pub trait ComponentDefinition: Provide<ControlPort> + ActorRaw + Send
where
    Self: Sized,
{
    /// Prepare the component for being run
    ///
    /// You *must* call [initialise](ComponentContext::initialise) on this
    /// component's context instance.
    ///
    /// You *must* call [set_parent](ProvidedPort::set_parent) (or [RequiredPort::set_parent](RequiredPort::set_parent))
    /// for each of the component's ports.
    fn setup(&mut self, self_component: Arc<Component<Self>>) -> ();

    /// Execute events on the component's ports
    ///
    /// You may run up to `max_events` events from the component's ports.
    ///
    /// The `skip` value normally contains the offset where the last invocation stopped.
    /// However, you can specify the next value when you create the returning [ExecuteResult](ExecuteResult),
    /// so you can custome the semantics of this value, if desired.
    fn execute(&mut self, max_events: usize, skip: usize) -> ExecuteResult;

    /// Return a reference the component's context field
    fn ctx(&self) -> &ComponentContext<Self>;

    /// Return a mutable reference the component's context field
    fn ctx_mut(&mut self) -> &mut ComponentContext<Self>;

    /// Return the name of the component's type
    ///
    /// This is only used for the logging MDC, so you can technically
    /// return whatever you like. It simply helps with debugging if it's related
    /// to the actual struct name.
    fn type_name() -> &'static str;
}

/// An abstraction over providers of Kompact loggers
pub trait ComponentLogging {
    /// Returns a reference to the component's logger instance
    ///
    /// See [log](ComponentContext::log) for more details.
    fn log(&self) -> &KompactLogger;
}
impl<CD> ComponentLogging for CD
where
    CD: ComponentDefinition + 'static,
{
    fn log(&self) -> &KompactLogger {
        self.ctx().log()
    }
}

/// A trait implementing handling of provided events of `P`
///
/// This is equivalent to a Kompics *Handler* subscribed on a provided port of type `P`.
pub trait Provide<P: Port + 'static> {
    /// Handle the port's `event`
    ///
    /// # Note
    ///
    /// Remember that components usually run on a shared thread pool,
    /// so you shouldn't ever block in this method unless you know what you are doing.
    fn handle(&mut self, event: P::Request) -> ();
}

/// A trait implementing handling of required events of `P`
///
/// This is equivalent to a Kompics *Handler* subscribed on a required port of type `P`.
pub trait Require<P: Port + 'static> {
    /// Handle the port's `event`
    ///
    /// # Note
    ///
    /// Remember that components usually run on a shared thread pool,
    /// so you shouldn't ever block in this method unless you know what you are doing.
    fn handle(&mut self, event: P::Indication) -> ();
}

/// A convenience abstraction over concrete port instance fields
///
/// This trait is usually automatically derived when using `#[derive(ComponentDefinition)]`.
pub trait ProvideRef<P: Port + 'static> {
    /// Returns a provided reference to this component's port instance of type `P`
    fn provided_ref(&mut self) -> ProvidedRef<P>;
    /// Connects this component's provided port instance of type `P` to `req`
    fn connect_to_required(&mut self, req: RequiredRef<P>) -> ();
}

/// A convenience abstraction over concrete port instance fields
///
/// This trait is usually automatically derived when using `#[derive(ComponentDefinition)]`.
pub trait RequireRef<P: Port + 'static> {
    /// Returns a required reference to this component's port instance of type `P`
    fn required_ref(&mut self) -> RequiredRef<P>;
    /// Connects this component's required port instance of type `P` to `prov`
    fn connect_to_provided(&mut self, prov: ProvidedRef<P>) -> ();
}

/// Same as [ProvideRef](ProvideRef), but for instances that must be locked first
///
/// This is used, for example, with an `Arc<Component<_>>`.
pub trait LockingProvideRef<P: Port + 'static> {
    /// Returns a required reference to this component's port instance of type `P`
    fn provided_ref(&self) -> ProvidedRef<P>;
    /// Connects this component's required port instance of type `P` to `prov`
    fn connect_to_required(&self, req: RequiredRef<P>) -> ();
}

/// Same as [RequireRef](RequireRef), but for instances that must be locked first
///
/// This is used, for example, with an `Arc<Component<_>>`.
pub trait LockingRequireRef<P: Port + 'static> {
    /// Returns a required reference to this component's port instance of type `P`
    fn required_ref(&self) -> RequiredRef<P>;
    /// Connects this component's required port instance of type `P` to `prov`
    fn connect_to_provided(&self, prov: ProvidedRef<P>) -> ();
}

impl<P, CD> LockingProvideRef<P> for Arc<Component<CD>>
where
    P: Port + 'static,
    CD: ComponentDefinition + Provide<P> + ProvideRef<P>,
{
    fn provided_ref(&self) -> ProvidedRef<P> {
        self.on_definition(|cd| ProvideRef::provided_ref(cd))
    }

    fn connect_to_required(&self, req: RequiredRef<P>) -> () {
        self.on_definition(|cd| ProvideRef::connect_to_required(cd, req))
    }
}
impl<P, CD> LockingRequireRef<P> for Arc<Component<CD>>
where
    P: Port + 'static,
    CD: ComponentDefinition + Require<P> + RequireRef<P>,
{
    fn required_ref(&self) -> RequiredRef<P> {
        self.on_definition(|cd| RequireRef::required_ref(cd))
    }

    fn connect_to_provided(&self, prov: ProvidedRef<P>) -> () {
        self.on_definition(|cd| RequireRef::connect_to_provided(cd, prov))
    }
}

/// Indicates whether or not a component should be sent to the [Scheduler](runtime::Scheduler)
pub enum SchedulingDecision {
    /// Sent the component to the [Scheduler](runtime::Scheduler)
    ///
    /// That is, call [schedule](CoreContainer::schedule).
    Schedule,
    /// Don't schedule the component, because it is already scheduled
    AlreadyScheduled,
    /// Don't schedule the component, because it has nothing to do
    NoWork,
}

/// The core of a Kompact component
///
/// Contains the unique id, as well as references to the Kompact system,
/// internal state variables, and the component instance itself.
pub struct ComponentCore {
    id: Uuid,
    system: KompactSystem,
    work_count: AtomicUsize,
    component: UnsafeCell<Weak<dyn CoreContainer>>,
}

impl ComponentCore {
    pub(crate) fn with<CC: CoreContainer + Sized + 'static>(
        system: KompactSystem,
    ) -> ComponentCore {
        let weak_sized = Weak::<CC>::new();
        let weak = weak_sized as Weak<dyn CoreContainer>;
        ComponentCore {
            id: Uuid::new_v4(),
            system,
            work_count: AtomicUsize::new(0),
            component: UnsafeCell::new(weak),
        }
    }

    /// Returns a reference to the Kompact system this component is a part of
    pub fn system(&self) -> &KompactSystem {
        &self.system
    }

    /// Returns the component's unique id
    pub fn id(&self) -> &Uuid {
        &self.id
    }

    pub(crate) unsafe fn set_component(&self, c: Arc<dyn CoreContainer>) -> () {
        let component_mut = self.component.get();
        *component_mut = Arc::downgrade(&c);
    }

    /// Returns the component instance itself, wrapped in an [Arc](std::sync::Arc)
    ///
    /// This method will panic if the component hasn't been properly initialised, yet!
    pub fn component(&self) -> Arc<dyn CoreContainer> {
        unsafe {
            match (*self.component.get()).upgrade() {
                Some(ac) => ac,
                None => panic!("Component already deallocated (or not initialised)!"),
            }
        }
    }

    pub(crate) fn increment_work(&self) -> SchedulingDecision {
        if self.work_count.fetch_add(1, Ordering::SeqCst) == 0 {
            SchedulingDecision::Schedule
        } else {
            SchedulingDecision::AlreadyScheduled
        }
    }

    pub(crate) fn decrement_work(&self, work_done: usize) -> SchedulingDecision {
        let oldv = self.work_count.fetch_sub(work_done, Ordering::SeqCst);
        let newv = oldv - work_done;
        if (newv > 0) {
            SchedulingDecision::Schedule
        } else {
            SchedulingDecision::NoWork
        }
    }
}

// The compiler gets stuck into a recursive loop trying to figure this out itself
//unsafe impl<C: ComponentDefinition + Sized> Send for Component<C> {}
//unsafe impl<C: ComponentDefinition + Sized> Sync for Component<C> {}

unsafe impl Send for ComponentCore {}
unsafe impl Sync for ComponentCore {}

#[cfg(test)]
mod tests {
    use crate::prelude::*;

    #[derive(ComponentDefinition, Actor)]
    struct TestComponent {
        ctx: ComponentContext<TestComponent>,
    }

    impl TestComponent {
        fn new() -> TestComponent {
            TestComponent {
                ctx: ComponentContext::new(),
            }
        }
    }

    impl Provide<ControlPort> for TestComponent {
        fn handle(&mut self, event: ControlEvent) -> () {
            match event {
                ControlEvent::Start => {
                    info!(self.ctx.log(), "Starting TestComponent");
                }
                _ => (), // ignore
            }
        }
    }

    #[test]
    fn component_core_send() -> () {
        let system = KompactConfig::default().build().expect("KompactSystem");
        let cc = system.create(TestComponent::new);
        let core = cc.core();
        is_send(&core.id);
        is_send(&core.system);
        is_send(&core.work_count);
        // component is clearly not Send, but that's ok
        is_sync(&core.id);
        is_sync(&core.system);
        is_sync(&core.work_count);
        // component is clearly not Sync, but that's ok
    }

    // Just a way to force the compiler to infer Send for T
    fn is_send<T: Send>(_v: &T) -> () {
        // ignore
    }
    // Just a way to force the compiler to infer Sync for T
    fn is_sync<T: Sync>(_v: &T) -> () {
        // ignore
    }
}<|MERGE_RESOLUTION|>--- conflicted
+++ resolved
@@ -515,15 +515,8 @@
     component: Weak<Component<CD>>,
     logger: KompactLogger,
     actor_ref: ActorRef<CD::Message>,
-<<<<<<< HEAD
     buffer: Option<EncodeBuffer>,
-}
-
-impl<CD: ComponentDefinition + ActorRaw + Sized + 'static> ComponentContextInner<CD> {
-
-=======
     config: Arc<Hocon>,
->>>>>>> f0cca11b
 }
 
 impl<CD: ComponentDefinition + Sized + 'static> ComponentContext<CD> {
@@ -545,11 +538,8 @@
             component: Arc::downgrade(&c),
             logger: c.logger().new(o!("ctype" => CD::type_name())),
             actor_ref: c.actor_ref(),
-<<<<<<< HEAD
             buffer: None,
-=======
             config: system.config_owned(),
->>>>>>> f0cca11b
         };
         self.inner = Some(inner);
         trace!(self.log(), "Initialised.");
@@ -695,11 +685,12 @@
         self.component().control_port().enqueue(ControlEvent::Kill);
     }
 
+    /// Initializes a buffer pool which [tell_pooled](ActorPath::tell_pooled) can use.
     pub fn initialize_pool(&mut self) -> () {
         self.inner_mut().buffer = Some(EncodeBuffer::new());
     }
 
-    pub fn get_buffer(&mut self, size: usize) -> Option<ChunkLease> {
+    pub(crate) fn get_buffer(&mut self, size: usize) -> Option<ChunkLease> {
         //self.inner_mut().get_buffer(size)
         if let Some(buffer) = &mut self.inner_mut().buffer {
             buffer.get_buffer(size)
