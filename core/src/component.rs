--- conflicted
+++ resolved
@@ -191,8 +191,8 @@
     /// This method will attempt to lock the mutex, and then apply `f` to the component definition
     /// inside the guard.
     pub fn on_definition<T, F>(&self, f: F) -> T
-        where
-            F: FnOnce(&mut C) -> T,
+    where
+        F: FnOnce(&mut C) -> T,
     {
         let mut cd = self.definition.lock().unwrap();
         f(cd.deref_mut())
@@ -326,8 +326,8 @@
 }
 
 impl<CD> ActorRefFactory for Arc<Component<CD>>
-    where
-        CD: ComponentDefinition + ActorRaw + 'static,
+where
+    CD: ComponentDefinition + ActorRaw + 'static,
 {
     type Message = CD::Message;
 
@@ -350,8 +350,8 @@
 // }
 
 impl<CD> ActorRefFactory for CD
-    where
-        CD: ComponentDefinition + ActorRaw + 'static,
+where
+    CD: ComponentDefinition + ActorRaw + 'static,
 {
     type Message = CD::Message;
 
@@ -361,8 +361,8 @@
 }
 
 impl<CD> Dispatching for CD
-    where
-        CD: ComponentDefinition + 'static,
+where
+    CD: ComponentDefinition + 'static,
 {
     fn dispatcher_ref(&self) -> DispatcherRef {
         self.ctx().dispatcher_ref()
@@ -370,8 +370,8 @@
 }
 
 impl<CD> ActorSource for CD
-    where
-        CD: ComponentDefinition + 'static,
+where
+    CD: ComponentDefinition + 'static,
 {
     fn path_resolvable(&self) -> PathResolvable {
         PathResolvable::ActorId(self.ctx().id().clone())
@@ -379,8 +379,8 @@
 }
 
 impl<CD> ActorPathFactory for CD
-    where
-        CD: ComponentDefinition + 'static,
+where
+    CD: ComponentDefinition + 'static,
 {
     fn actor_path(&self) -> ActorPath {
         self.ctx().actor_path()
@@ -388,17 +388,12 @@
 }
 
 impl<CD> Timer<CD> for CD
-    where
-        CD: ComponentDefinition + 'static,
+where
+    CD: ComponentDefinition + 'static,
 {
     fn schedule_once<F>(&mut self, timeout: Duration, action: F) -> ScheduledTimer
-<<<<<<< HEAD
     where
         F: FnOnce(&mut CD, ScheduledTimer) + Send + 'static,
-=======
-        where
-            F: FnOnce(&mut CD, Uuid) + Send + 'static,
->>>>>>> ee842e54
     {
         let ctx = self.ctx_mut();
         let component = ctx.component();
@@ -412,13 +407,8 @@
         period: Duration,
         action: F,
     ) -> ScheduledTimer
-<<<<<<< HEAD
     where
         F: Fn(&mut CD, ScheduledTimer) + Send + 'static,
-=======
-        where
-            F: Fn(&mut CD, Uuid) + Send + 'static,
->>>>>>> ee842e54
     {
         let ctx = self.ctx_mut();
         let component = ctx.component();
@@ -540,8 +530,8 @@
     ///
     /// This *must* be invoked from [setup](ComponentDefinition::setup).
     pub fn initialise(&mut self, c: Arc<Component<CD>>) -> ()
-        where
-            CD: ComponentDefinition + 'static,
+    where
+        CD: ComponentDefinition + 'static,
     {
         let system = c.system();
         let id = c.id().clone();
@@ -719,8 +709,8 @@
 }
 
 impl<CD> ActorRefFactory for ComponentContext<CD>
-    where
-        CD: ComponentDefinition + ActorRaw + Sized + 'static,
+where
+    CD: ComponentDefinition + ActorRaw + Sized + 'static,
 {
     type Message = CD::Message;
 
@@ -730,8 +720,8 @@
 }
 
 impl<CD> ActorPathFactory for ComponentContext<CD>
-    where
-        CD: ComponentDefinition + ActorRaw + Sized + 'static,
+where
+    CD: ComponentDefinition + ActorRaw + Sized + 'static,
 {
     fn actor_path(&self) -> ActorPath {
         let id = self.id().clone();
@@ -751,30 +741,30 @@
 
 impl SystemHandle for ContextSystemHandle {
     fn create<C, F>(&self, f: F) -> Arc<Component<C>>
-        where
-            F: FnOnce() -> C,
-            C: ComponentDefinition + 'static,
+    where
+        F: FnOnce() -> C,
+        C: ComponentDefinition + 'static,
     {
         self.component.system().create(f)
     }
 
     fn start<C>(&self, c: &Arc<Component<C>>) -> ()
-        where
-            C: ComponentDefinition + 'static,
+    where
+        C: ComponentDefinition + 'static,
     {
         self.component.system().start(c)
     }
 
     fn stop<C>(&self, c: &Arc<Component<C>>) -> ()
-        where
-            C: ComponentDefinition + 'static,
+    where
+        C: ComponentDefinition + 'static,
     {
         self.component.system().stop(c)
     }
 
     fn kill<C>(&self, c: Arc<Component<C>>) -> ()
-        where
-            C: ComponentDefinition + 'static,
+    where
+        C: ComponentDefinition + 'static,
     {
         self.component.system().kill(c)
     }
@@ -820,8 +810,8 @@
 /// component's ports. It is generally recommended to do so as well, when not
 /// using the derive macro, as it enables some rather convenient APIs.
 pub trait ComponentDefinition: Provide<ControlPort> + ActorRaw + Send
-    where
-        Self: Sized,
+where
+    Self: Sized,
 {
     /// Prepare the component for being run
     ///
@@ -864,8 +854,8 @@
 }
 
 impl<CD> ComponentLogging for CD
-    where
-        CD: ComponentDefinition + 'static,
+where
+    CD: ComponentDefinition + 'static,
 {
     fn log(&self) -> &KompactLogger {
         self.ctx().log()
@@ -939,9 +929,9 @@
 }
 
 impl<P, CD> LockingProvideRef<P> for Arc<Component<CD>>
-    where
-        P: Port + 'static,
-        CD: ComponentDefinition + Provide<P> + ProvideRef<P>,
+where
+    P: Port + 'static,
+    CD: ComponentDefinition + Provide<P> + ProvideRef<P>,
 {
     fn provided_ref(&self) -> ProvidedRef<P> {
         self.on_definition(|cd| ProvideRef::provided_ref(cd))
@@ -953,9 +943,9 @@
 }
 
 impl<P, CD> LockingRequireRef<P> for Arc<Component<CD>>
-    where
-        P: Port + 'static,
-        CD: ComponentDefinition + Require<P> + RequireRef<P>,
+where
+    P: Port + 'static,
+    CD: ComponentDefinition + Require<P> + RequireRef<P>,
 {
     fn required_ref(&self) -> RequiredRef<P> {
         self.on_definition(|cd| RequireRef::required_ref(cd))
