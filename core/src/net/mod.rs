use super::*;
use actors::Transport;
use arc_swap::ArcSwap;
use dispatch::lookup::ActorStore;
use futures::{self, stream::Stream, sync, Future};
use net::events::{NetworkError, NetworkEvent};
<<<<<<< HEAD
use serialisation::helpers::deserialise_msg;
=======
use serialisation::ser_helpers::deserialise_msg;
use spaniel::{codec::FrameCodec, frames::Frame};
>>>>>>> f0cca11b
use std::{net::SocketAddr, sync::Arc};
/* use tokio::{
    net::{TcpListener, TcpStream},
    runtime::{Builder as RuntimeBuilder, Runtime, TaskExecutor},
};
use tokio_retry::{self, strategy::ExponentialBackoff};

use tokio::net::tcp::ConnectFuture;
use tokio_retry::Retry; */

use std::thread;
use iovec::IoVec;
use crossbeam_queue::SegQueue;
use mio::{SetReadiness, Registration, Ready};
use bytes::{BytesMut, Bytes, BufMut, Buf};
use std::sync::mpsc::{channel, Sender, Receiver as Recv};
use crate::net::network_thread::NetworkThread;
use crate::net::frames::*;
use crate::net::events::DispatchEvent;
use crate::messaging::SerializedFrame;

pub mod network_thread;
pub mod frames;
pub mod buffer_pool;
pub mod buffer;
pub mod network_channel;

/// The state of a connection
#[derive(Debug)]
pub enum ConnectionState {
    /// Newly created
    New,
    /// Still initialising
    Initializing,
<<<<<<< HEAD
    Connected(SocketAddr),
=======
    /// Connected with a frame sender
    Connected(sync::mpsc::UnboundedSender<Frame>),
    /// Already closed
>>>>>>> f0cca11b
    Closed,
    /// Threw an error
    Error(std::io::Error),
}

<<<<<<< HEAD

=======
/// Events on the network level
>>>>>>> f0cca11b
pub mod events {
    use std;

    use super::ConnectionState;
    use crate::net::frames::*;
    use std::net::SocketAddr;
    use bytes::BytesMut;
    use crate::messaging::SerializedFrame;

    /// Network events emitted by the network `Bridge`
    #[derive(Debug)]
    pub enum NetworkEvent {
        /// The state of a connection changed
        Connection(SocketAddr, ConnectionState),
        /// Data was received
        Data(Frame),
    }

<<<<<<< HEAD
    /// BridgeEvents emitted to the network `Bridge`
    #[derive(Debug)]
    pub enum DispatchEvent {
        Send(SocketAddr, SerializedFrame),
        Stop(),
        Connect(SocketAddr),
    }

=======
    /// Errors emitted byt the network `Bridge`
>>>>>>> f0cca11b
    #[derive(Debug)]
    pub enum NetworkError {
        /// The protocol is not supported in this implementation
        UnsupportedProtocol,
        /// There is no executor to run the bridge on
        MissingExecutor,
        /// Some other IO error
        Io(std::io::Error),
    }

    impl From<std::io::Error> for NetworkError {
        fn from(other: std::io::Error) -> Self {
            NetworkError::Io(other)
        }
    }
}

/// The configuration for the network `Bridge`
pub struct BridgeConfig {
    retry_strategy: RetryStrategy,
}

impl BridgeConfig {
    /// Create a new config
    ///
    /// This is the same as the [Default](std::default::Default) implementation.
    pub fn new() -> Self {
        BridgeConfig::default()
    }
}

enum RetryStrategy {
    ExponentialBackoff { base_ms: u64, num_tries: usize },
}

impl Default for BridgeConfig {
    fn default() -> Self {
        let retry_strategy = RetryStrategy::ExponentialBackoff {
            base_ms: 100,
            num_tries: 5,
        };
        BridgeConfig { retry_strategy }
    }
}

/// Bridge to Tokio land, responsible for network connection management
pub struct Bridge {
    /// Network-specific configuration
    cfg: BridgeConfig,
    /// Executor belonging to the Tokio runtime
    // pub(crate) executor: Option<TaskExecutor>,
    /// Queue of network events emitted by the network layer
    // events: sync::mpsc::UnboundedSender<NetworkEvent>,
    /// Core logger; shared with network thread
    log: KompactLogger,
    /// Shared actor reference lookup table
    lookup: Arc<ArcSwap<ActorStore>>,
    /// Network Thread stuff:
    // network_thread: Box<NetworkThread>,
    // ^ Can we avoid storing this by moving it into itself?
    network_input_queue: Sender<events::DispatchEvent>,
    network_thread_registration: SetReadiness,
    /// Tokio Runtime
    // tokio_runtime: Option<Runtime>,
    /// Reference back to the Kompact dispatcher
    dispatcher: Option<DispatcherRef>,
    /// Socket the network actually bound on
    bound_addr: Option<SocketAddr>,
    network_thread_receiver: Box<Recv<bool>>,
}

// impl bridge
impl Bridge {
    /// Creates a new bridge
    ///
    /// # Returns
    /// A tuple consisting of the new Bridge object and the network event receiver.
    /// The receiver will allow responding to [NetworkEvent]s for external state management.
    pub fn new(
        lookup: Arc<ArcSwap<ActorStore>>,
        network_thread_log: KompactLogger,
        bridge_log: KompactLogger,
        addr: SocketAddr,
        dispatcher_ref: DispatcherRef,
    ) -> (Self, SocketAddr) {
        let (registration, network_thread_registration) = Registration::new2();
        let (sender, receiver ) = channel();
        let (network_thread_sender, network_thread_receiver ) = channel();
        let mut network_thread = NetworkThread::new(
            network_thread_log,
            addr,
            lookup.clone(),
            registration,
            network_thread_registration.clone(),
            receiver,
            network_thread_sender,
            dispatcher_ref.clone(),
        );
        let bound_addr = network_thread.addr.clone();
        let bridge = Bridge {
            cfg: BridgeConfig::default(),
            log: bridge_log,
            lookup,
            //network_thread: Box::new(network_thread),
            network_input_queue:sender,
            network_thread_registration,
            dispatcher: Some(dispatcher_ref),
            bound_addr: Some(bound_addr.clone()),
            network_thread_receiver: Box::new(network_thread_receiver),
        };
        thread::Builder::new().name("network_thread".to_string()).spawn(move || {
            network_thread.run();
        });
        (bridge, bound_addr)
    }

    /// Sets the dispatcher reference, returning the previously stored one
    pub fn set_dispatcher(&mut self, dispatcher: DispatcherRef) -> Option<DispatcherRef> {
        std::mem::replace(&mut self.dispatcher, Some(dispatcher))
    }

    /// Starts the Tokio runtime and binds a [TcpListener] to the provided `addr`
    pub fn start(&mut self) -> Result<(), NetworkBridgeErr> {
        /*
        let network_log = self.log.new(o!("thread" => "tokio-runtime"));
        let nthread = start_network_thread(
            "spaniel-runtime".into(),
            network_log,
            addr,
            self.events.clone(),
            self.lookup.clone(),
        )?;
        let executor = nthread.tokio_runtime.executor();
        self.tokio_runtime = Some(nthread.tokio_runtime);
        self.executor = Some(executor);
        self.bound_addr = Some(nthread.bound_addr);
        */
        Ok(())
    }

    /// Stops the bridge
    pub fn stop(mut self) -> Result<(), NetworkBridgeErr> {
        debug!(self.log, "Stopping NetworkBridge...");
        self.network_input_queue.send(DispatchEvent::Stop());
        self.network_thread_registration.set_readiness(Ready::readable());
        /*
        if let Some(runtime) = self.tokio_runtime.take() {
            let _ = self.executor.take();
            runtime.shutdown_now().wait().map_err(|_| {
                NetworkBridgeErr::Other("Tokio runtime failed to shut down!".to_string())
            })?;
        }
        */
        // Wait for network thread to receive the "stopped" event
        self.network_thread_receiver.recv(); // should block until something is sent
        //println!("bridge stopped!");
        debug!(self.log, "Stopped NetworkBridge.");
        Ok(())
    }

    /// Returns the local address if already bound
    pub fn local_addr(&self) -> &Option<SocketAddr> {
        &self.bound_addr
    }

    pub fn route(&self, addr: SocketAddr, serialized: SerializedFrame) -> () {
        //println!("Bridge Route to {}", &addr);
        match serialized {
            SerializedFrame::Bytes(bytes) => {
                let size = FrameHead::encoded_len() + bytes.len();
                let mut buf = BytesMut::with_capacity(size);
                let head = FrameHead::new(FrameType::Data, bytes.len());
                head.encode_into(&mut buf, bytes.len() as u32);
                buf.put_slice(bytes.bytes());
                self.network_input_queue.send(events::DispatchEvent::Send(addr, SerializedFrame::Bytes(buf.freeze())));
            }
            SerializedFrame::Chunk(chunk) => {
                self.network_input_queue.send(events::DispatchEvent::Send(addr, SerializedFrame::Chunk(chunk)));
            }
        }
        self.network_thread_registration.set_readiness(Ready::readable());
        //let mut buf = Box::new(BytesMut::with_capacity(bytes.len()));
        //buf.as_mut().put(bytes);
    }
    /// Attempts to establish a TCP connection to the provided `addr`.
    ///
    /// # Side effects
    /// When the connection is successul:
    ///     - a `ConnectionState::Connected` is dispatched on the network bridge event queue
    //     - a new task is spawned on the Tokio runtime for driving the TCP connection's  I/O
    ///
    /// # Errors
    /// If the provided protocol is not supported or if the Tokio runtime's executor has not been
    /// set.
    pub fn connect(&mut self, proto: Transport, addr: SocketAddr) -> Result<(), NetworkError> {
        //println!("bridge bound to {} connecting to addr {}, ", self.bound_addr.unwrap(), addr);
        match proto {
            Transport::TCP => {
                self.network_input_queue.send(events::DispatchEvent::Connect(addr));
                self.network_thread_registration.set_readiness(Ready::readable());
                Ok(())
                /*if let Some(ref executor) = self.executor {
                    let lookup = self.lookup.clone();
                    let events = self.events.clone();
                    let err_events = events.clone();
                    let log = self.log.clone();
                    let err_log = log.clone();
                    let err_log2 = log.clone();

                    let retry_strategy = match self.cfg.retry_strategy {
                        RetryStrategy::ExponentialBackoff { base_ms, num_tries } => {
                            use tokio_retry::strategy::jitter;
                            ExponentialBackoff::from_millis(base_ms)
                                .map(jitter)
                                .take(num_tries)
                        }
                    };

                    let connect_fut = Retry::spawn(retry_strategy, TcpConnecter(addr.clone()))
                        .map_err(move |why| match why {
                            tokio_retry::Error::TimerError(terr) => {
                                error!(err_log, "TimerError connecting to {:?}: {:?}", addr, terr);
                            }
                            tokio_retry::Error::OperationError(err) => {
                                err_events.unbounded_send(NetworkEvent::Connection(
                                    addr,
                                    ConnectionState::Error(err),
                                )).unwrap_or_else(|e| {
                                    error!(err_log, "OperationError connecting to {:?} could not be sent: {:?}", addr, e);
                                });
                            }
                        })
                        .and_then(move |tcp_stream| {
                            tcp_stream.set_nodelay(true).expect("Could not set no delay!");
                            let peer_addr = tcp_stream
                                .peer_addr()
                                .expect("stream must have a peer address");
                            let (tx, rx) = sync::mpsc::unbounded();
                            events.unbounded_send(NetworkEvent::Connection(
                                peer_addr,
                                ConnectionState::Connected(tx),
                            )).unwrap_or_else(|e| {
                                error!(err_log2,"Connected to {:?} could not be sent: {:?}", peer_addr, e);
                            });
                            handle_tcp(tcp_stream, rx, events.clone(), log, lookup)
                        });
                    executor.spawn(connect_fut);
                    Ok(())
                } else {
                    Err(NetworkError::MissingExecutor)
                }*/
            }
            _other => Err(NetworkError::UnsupportedProtocol),
        }
    }
}
/*
struct TcpConnecter(SocketAddr);

impl tokio_retry::Action for TcpConnecter {
    type Error = std::io::Error;
    type Future = ConnectFuture;
    type Item = TcpStream;

    fn run(&mut self) -> Self::Future {
        TcpStream::connect(&self.0)
    }
}
*/
/// Spawns a TCP server on the provided `TaskExecutor` and `addr`.
///
/// Connection result and errors are propagated on the provided `events`.
/*
fn start_tcp_server(
    executor: TaskExecutor,
    log: KompactLogger,
    addr: SocketAddr,
    addr_tx: sync::oneshot::Sender<SocketAddr>,
    events: sync::mpsc::UnboundedSender<NetworkEvent>,
    lookup: Arc<ArcSwap<ActorStore>>,
) -> impl Future<Item = (), Error = ()> {
    let err_log = log.clone();
    let err_log2 = log.clone();
    let server_listener = TcpListener::bind(&addr).expect("could not bind to address");
    let actual_addr = server_listener
        .local_addr()
        .expect("could not get real address");
    addr_tx
        .send(actual_addr)
        .expect("could not communicate real address");
    let err_events = events.clone();
    let server = server_listener
        .incoming()
        .map_err(move |e| {
            error!(err_log, "err listening on TCP socket");
            err_events
                .unbounded_send(NetworkEvent::Connection(addr, ConnectionState::Error(e)))
                .unwrap_or_else(|e| {
                    error!(
                        err_log,
                        "Connection error to {:?} could not be sent: {:?}", addr, e
                    );
                });
        })
        .for_each(move |tcp_stream| {
            debug!(log, "connected TCP client at {:?}", tcp_stream);
            tcp_stream
                .set_nodelay(true)
                .expect("Could not set TCP_NODELAY!");
            let lookup = lookup.clone();
            let peer_addr = tcp_stream
                .peer_addr()
                .expect("stream must have a peer address");
            let (tx, rx) = sync::mpsc::unbounded();
            executor.spawn(handle_tcp(
                tcp_stream,
                rx,
                events.clone(),
                log.clone(),
                lookup,
            ));
            events
                .unbounded_send(NetworkEvent::Connection(
                    peer_addr,
                    ConnectionState::Connected(tx),
                ))
                .unwrap_or_else(|e| {
                    error!(
                        err_log2,
                        "Connected to {:?} could not be sent: {:?}", peer_addr, e
                    );
                });
            Ok(())
        });
    server
}

/// Spawns a new thread responsible for driving the Tokio runtime to completion.
///
/// # Returns
/// A tuple consisting of the runtime's executor and a handle to the network thread.
fn start_network_thread(
    name: String,
    log: KompactLogger,
    addr: SocketAddr,
    events: sync::mpsc::UnboundedSender<NetworkEvent>,
    lookup: Arc<ArcSwap<ActorStore>>,
) -> Result<(), NetworkBridgeErr> {
    /*
    let (addr_tx, addr_rx) = sync::oneshot::channel();
    let mut nlookup = lookup.clone();
    let network_thread = thread::spawn(move || {
        network_thread::NetworkThread::run(
            log.clone(),
            addr,
            addr_tx,
            events,
            nlookup);
    });

    let mut runtime = RuntimeBuilder::new()
        .name_prefix(&name)
        .core_threads(1)
        .build()
        .map_err(|e| NetworkBridgeErr::Tokio(e))?;

    //Runtime::new().map_err(|e| NetworkBridgeErr::Tokio(e))?;
    runtime.spawn(start_tcp_server(
        runtime.executor(),
        log.clone(),
        addr,
        addr_tx,
        events,
        lookup,
    ));
    */

    //let (shutdown_tx, shutdown_rx) = sync::oneshot::channel::<()>();
    // let th = Builder::new()
    //     .name(name)
    //     .spawn(move || {
    //         let mut runtime = Runtime::new().expect("Could not create Tokio Runtime!");
    //         let executor = runtime.executor();

    //         runtime.spawn(start_tcp_server(
    //             executor.clone(),
    //             log.clone(),
    //             addr,
    //             addr_tx,
    //             events,
    //             lookup,
    //         ));
    //         tx.send(executor).expect("Onceshot channel died!");
    //         //runtime.shutdown_on_idle().wait().unwrap();
    //         // shutdown_rx.wait().expect("Unable to wait for receiver");
    //         // runtime
    //         //     .shutdown_now()
    //         //     .wait()
    //         //     .expect("Unable to wait for shutdown");
    //         runtime
    //             .block_on(shutdown_rx)
    //             .expect("Unable to shutdown tokio runtime!");
    //     })
    //     .map_err(|_| NetworkBridgeErr::Thread("TCP server thread spawning failed!".to_string()))?;
    /*
    let bound_addr = addr_rx.wait().map_err(|_| {
        NetworkBridgeErr::Binding(format!("Could not get true bind address for {}", addr))
    })?;
    // let executor = rx.wait().map_err(|_| {
    //     NetworkBridgeErr::Thread(
    //         "Could not receive executor; network thread may have panicked!".to_string(),
    //     )
    // })?;
    Ok(NetworkThread {
        tokio_runtime: runtime,
        bound_addr,
    })
    */
    Ok(())
}

struct NetworkThread {
    tokio_runtime: Runtime,
    bound_addr: SocketAddr,
}
<<<<<<< HEAD
*/
#[derive(Debug)]
pub enum NetworkBridgeErr {
    //Tokio(tokio::io::Error),
=======

/// Errors returned by the network bridge
#[derive(Debug)]
pub enum NetworkBridgeErr {
    /// A wrapped error from Tokio land
    Tokio(tokio::io::Error),
    /// Something went wrong while binding
>>>>>>> f0cca11b
    Binding(String),
    /// Something went wrong with the thread
    Thread(String),
    /// Something else went wrong
    Other(String),
}

/*
/// Returns a future which drives TCP I/O over the [FrameCodec].
///
/// `tx` can be used to relay network events back into the [Bridge]
fn handle_tcp(
    stream: TcpStream,
    rx: sync::mpsc::UnboundedReceiver<Frame>,
    _tx: futures::sync::mpsc::UnboundedSender<NetworkEvent>,
    log: KompactLogger,
    actor_lookup: Arc<ArcSwap<ActorStore>>,
) -> impl Future<Item = (), Error = ()> {
    let err_log = log.clone();
    let err_log2 = log.clone();

    let transport = FrameCodec::new(stream);
    let (frame_writer, frame_reader) = transport.split();

    frame_reader
        .map(move |frame: Frame| {
            // Handle frame from protocol; yielding `Some(Frame)` if a response `Frame` should be sent
            match frame {
                Frame::StreamRequest(_) => None,
                Frame::CreditUpdate(_) => None,
                Frame::Data(fr) => {
                    // TODO Assert expected from stream & conn?
                    let _seq_num = fr.seq_num;
                    let lookup = actor_lookup.lease();

                    {
                        use bytes::IntoBuf;
                        use dispatch::lookup::ActorLookup;

                        // Consume payload
                        let buf = fr.payload();
                        let buf = buf.into_buf();
                        let envelope = deserialise_msg(buf).expect("s11n errors");
                        match lookup.get_by_actor_path(envelope.receiver()) {
                            None => {
                                error!(
                                    log,
                                    "Could not find actor reference for destination: {:?}",
                                    envelope.receiver()
                                );
                                None
                            }
                            Some(actor) => {
                                trace!(log, "Routing envelope {:?}", envelope);
                                actor.enqueue(envelope);
                                None
                            }
                        }
                    }
                }
                Frame::Ping(s, id) => Some(Frame::Pong(s, id)),
                Frame::Pong(_, _) => None,
                Frame::Unknown => None,
            }
        })
        .select(
            // Combine above stream with RX side of MPSC channel
            rx.map_err(move |err| {
                error!(err_log, "ERROR receiving MPSC: {:?}", err);
                ()
            })
            .map(|frame: Frame| Some(frame)),
        )
        // Forward the combined streams to the frame writer
        .forward(frame_writer)
        .map_err(move |err| {
            error!(err_log2, "TCP conn err: {:?}", err);
            ()
        })
        .then(|_| {
            // Connection terminated
            Ok(())
        })
}
*/<|MERGE_RESOLUTION|>--- conflicted
+++ resolved
@@ -4,22 +4,8 @@
 use dispatch::lookup::ActorStore;
 use futures::{self, stream::Stream, sync, Future};
 use net::events::{NetworkError, NetworkEvent};
-<<<<<<< HEAD
-use serialisation::helpers::deserialise_msg;
-=======
 use serialisation::ser_helpers::deserialise_msg;
-use spaniel::{codec::FrameCodec, frames::Frame};
->>>>>>> f0cca11b
 use std::{net::SocketAddr, sync::Arc};
-/* use tokio::{
-    net::{TcpListener, TcpStream},
-    runtime::{Builder as RuntimeBuilder, Runtime, TaskExecutor},
-};
-use tokio_retry::{self, strategy::ExponentialBackoff};
-
-use tokio::net::tcp::ConnectFuture;
-use tokio_retry::Retry; */
-
 use std::thread;
 use iovec::IoVec;
 use crossbeam_queue::SegQueue;
@@ -31,11 +17,12 @@
 use crate::net::events::DispatchEvent;
 use crate::messaging::SerializedFrame;
 
-pub mod network_thread;
 pub mod frames;
-pub mod buffer_pool;
+#[allow(missing_docs)]
 pub mod buffer;
-pub mod network_channel;
+pub(crate) mod network_thread;
+pub(crate) mod buffer_pool;
+pub(crate) mod network_channel;
 
 /// The state of a connection
 #[derive(Debug)]
@@ -44,23 +31,15 @@
     New,
     /// Still initialising
     Initializing,
-<<<<<<< HEAD
+    /// Connected with a confirmed canonical SocketAddr
     Connected(SocketAddr),
-=======
-    /// Connected with a frame sender
-    Connected(sync::mpsc::UnboundedSender<Frame>),
     /// Already closed
->>>>>>> f0cca11b
     Closed,
     /// Threw an error
     Error(std::io::Error),
 }
 
-<<<<<<< HEAD
-
-=======
 /// Events on the network level
->>>>>>> f0cca11b
 pub mod events {
     use std;
 
@@ -79,18 +58,18 @@
         Data(Frame),
     }
 
-<<<<<<< HEAD
     /// BridgeEvents emitted to the network `Bridge`
     #[derive(Debug)]
     pub enum DispatchEvent {
+        /// Send the SerializedFrame to receiver associated with the SocketAddr
         Send(SocketAddr, SerializedFrame),
+        /// Tells the network thread to Stop
         Stop(),
+        /// Tells the network adress to open up a channel to the SocketAddr
         Connect(SocketAddr),
     }
 
-=======
     /// Errors emitted byt the network `Bridge`
->>>>>>> f0cca11b
     #[derive(Debug)]
     pub enum NetworkError {
         /// The protocol is not supported in this implementation
@@ -256,6 +235,7 @@
         &self.bound_addr
     }
 
+    /// Forwards `serialized` to the NetworkThread and makes sure that it will wake up.
     pub fn route(&self, addr: SocketAddr, serialized: SerializedFrame) -> () {
         //println!("Bridge Route to {}", &addr);
         match serialized {
@@ -275,6 +255,7 @@
         //let mut buf = Box::new(BytesMut::with_capacity(bytes.len()));
         //buf.as_mut().put(bytes);
     }
+
     /// Attempts to establish a TCP connection to the provided `addr`.
     ///
     /// # Side effects
@@ -292,56 +273,6 @@
                 self.network_input_queue.send(events::DispatchEvent::Connect(addr));
                 self.network_thread_registration.set_readiness(Ready::readable());
                 Ok(())
-                /*if let Some(ref executor) = self.executor {
-                    let lookup = self.lookup.clone();
-                    let events = self.events.clone();
-                    let err_events = events.clone();
-                    let log = self.log.clone();
-                    let err_log = log.clone();
-                    let err_log2 = log.clone();
-
-                    let retry_strategy = match self.cfg.retry_strategy {
-                        RetryStrategy::ExponentialBackoff { base_ms, num_tries } => {
-                            use tokio_retry::strategy::jitter;
-                            ExponentialBackoff::from_millis(base_ms)
-                                .map(jitter)
-                                .take(num_tries)
-                        }
-                    };
-
-                    let connect_fut = Retry::spawn(retry_strategy, TcpConnecter(addr.clone()))
-                        .map_err(move |why| match why {
-                            tokio_retry::Error::TimerError(terr) => {
-                                error!(err_log, "TimerError connecting to {:?}: {:?}", addr, terr);
-                            }
-                            tokio_retry::Error::OperationError(err) => {
-                                err_events.unbounded_send(NetworkEvent::Connection(
-                                    addr,
-                                    ConnectionState::Error(err),
-                                )).unwrap_or_else(|e| {
-                                    error!(err_log, "OperationError connecting to {:?} could not be sent: {:?}", addr, e);
-                                });
-                            }
-                        })
-                        .and_then(move |tcp_stream| {
-                            tcp_stream.set_nodelay(true).expect("Could not set no delay!");
-                            let peer_addr = tcp_stream
-                                .peer_addr()
-                                .expect("stream must have a peer address");
-                            let (tx, rx) = sync::mpsc::unbounded();
-                            events.unbounded_send(NetworkEvent::Connection(
-                                peer_addr,
-                                ConnectionState::Connected(tx),
-                            )).unwrap_or_else(|e| {
-                                error!(err_log2,"Connected to {:?} could not be sent: {:?}", peer_addr, e);
-                            });
-                            handle_tcp(tcp_stream, rx, events.clone(), log, lookup)
-                        });
-                    executor.spawn(connect_fut);
-                    Ok(())
-                } else {
-                    Err(NetworkError::MissingExecutor)
-                }*/
             }
             _other => Err(NetworkError::UnsupportedProtocol),
         }
@@ -516,20 +447,10 @@
     tokio_runtime: Runtime,
     bound_addr: SocketAddr,
 }
-<<<<<<< HEAD
 */
 #[derive(Debug)]
 pub enum NetworkBridgeErr {
-    //Tokio(tokio::io::Error),
-=======
-
-/// Errors returned by the network bridge
-#[derive(Debug)]
-pub enum NetworkBridgeErr {
-    /// A wrapped error from Tokio land
-    Tokio(tokio::io::Error),
     /// Something went wrong while binding
->>>>>>> f0cca11b
     Binding(String),
     /// Something went wrong with the thread
     Thread(String),
