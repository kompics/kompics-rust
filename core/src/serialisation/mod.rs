use bytes::{Buf, BufMut};
use std::{
    any::Any,
    fmt::{self, Debug},
};

use super::*;

mod core;
mod default_serialisers;
pub mod ser_helpers;
#[cfg(feature = "protobuf")]
pub mod protobuf_serialisers;

pub use self::{core::*, default_serialisers::*};

#[cfg(feature = "ser_id_64")]
mod ser_id {
    use super::SerIdSize;
    use bytes::{Buf, BufMut};

    /// Type alias for the concrete implementation of serialisation ids.
    ///
    /// This version is activated by the `ser_id_64` feature flag, and uses a `u64` as the underlying size.
    pub type SerId = u64;

    impl SerIdSize for SerId {
        fn size(&self) -> usize {
            8
        }
    }
    /// A trait to retrieve a `SerId` from a buffer.
    pub trait SerIdBuf {
        /// Deserialises a `SerId` from this buffer.
        fn get_ser_id(&mut self) -> SerId;
    }
    /// A trait to put a `SerId` into a mutable buffer.
    pub trait SerIdBufMut {
        /// Serialises a `SerId` into this buffer.
        fn put_ser_id(&mut self, ser_id: SerId) -> ();
    }
    impl<B: Buf> SerIdBuf for B {
        fn get_ser_id(&mut self) -> SerId {
            self.get_u64_be()
        }
    }
    impl<B: BufMut> SerIdBufMut for B {
        fn put_ser_id(&mut self, ser_id: SerId) -> () {
            self.put_u64_be(ser_id)
        }
    }
}

#[cfg(feature = "ser_id_32")]
mod ser_id {
    use super::SerIdSize;
    use bytes::{Buf, BufMut};

    /// Type alias for the concrete implementation of serialisation ids.
    ///
    /// This version is activated by the `ser_id_32` feature flag, and uses a `u32` as the underlying size.
    pub type SerId = u32;

    impl SerIdSize for SerId {
        fn size(&self) -> usize {
            4
        }
    }
    /// A trait to retrieve a `SerId` from a buffer.
    pub trait SerIdBuf {
        /// Deserialises a `SerId` from this buffer.
        fn get_ser_id(&mut self) -> SerId;
    }
    /// A trait to put a `SerId` into a mutable buffer.
    pub trait SerIdBufMut {
        /// Serialises a `SerId` into this buffer.
        fn put_ser_id(&mut self, ser_id: SerId) -> ();
    }
    impl<B: Buf> SerIdBuf for B {
        fn get_ser_id(&mut self) -> SerId {
<<<<<<< HEAD
            self.get_u64()
=======
            self.get_u32_be()
>>>>>>> f0cca11b
        }
    }
    impl<B: BufMut> SerIdBufMut for B {
        fn put_ser_id(&mut self, ser_id: SerId) -> () {
<<<<<<< HEAD
            self.put_u64(ser_id)
=======
            self.put_u32_be(ser_id)
        }
    }
}

#[cfg(feature = "ser_id_16")]
mod ser_id {
    use super::SerIdSize;
    use bytes::{Buf, BufMut};

    /// Type alias for the concrete implementation of serialisation ids.
    ///
    /// This version is activated by the `ser_id_16` feature flag, and uses a `u16` as the underlying size.
    pub type SerId = u16;

    impl SerIdSize for SerId {
        fn size(&self) -> usize {
            2
>>>>>>> f0cca11b
        }
    }
    /// A trait to retrieve a `SerId` from a buffer.
    pub trait SerIdBuf {
        /// Deserialises a `SerId` from this buffer.
        fn get_ser_id(&mut self) -> SerId;
    }
    /// A trait to put a `SerId` into a mutable buffer.
    pub trait SerIdBufMut {
        /// Serialises a `SerId` into this buffer.
        fn put_ser_id(&mut self, ser_id: SerId) -> ();
    }
    impl<B: Buf> SerIdBuf for B {
        fn get_ser_id(&mut self) -> SerId {
            self.get_u16_be()
        }
    }
    impl<B: BufMut> SerIdBufMut for B {
        fn put_ser_id(&mut self, ser_id: SerId) -> () {
            self.put_u16_be(ser_id)
        }
    }
}

#[cfg(feature = "ser_id_8")]
mod ser_id {
    use super::SerIdSize;
    use bytes::{Buf, BufMut};

    /// Type alias for the concrete implementation of serialisation ids.
    ///
    /// This version is activated by the `ser_id_8` feature flag, and uses a `u8` as the underlying size.
    pub type SerId = u8;

    impl SerIdSize for SerId {
        fn size(&self) -> usize {
            1
        }
    }
    /// A trait to retrieve a `SerId` from a buffer.
    pub trait SerIdBuf {
        /// Deserialises a `SerId` from this buffer.
        fn get_ser_id(&mut self) -> SerId;
    }
    /// A trait to put a `SerId` into a mutable buffer.
    pub trait SerIdBufMut {
        /// Serialises a `SerId` into this buffer.
        fn put_ser_id(&mut self, ser_id: SerId) -> ();
    }
    impl<B: Buf> SerIdBuf for B {
        fn get_ser_id(&mut self) -> SerId {
            self.get_u8()
        }
    }
    impl<B: BufMut> SerIdBufMut for B {
        fn put_ser_id(&mut self, ser_id: SerId) -> () {
            self.put_u8(ser_id)
        }
    }
}

/// A trait that allows to determine the number of bytes in a `SerId`.
pub trait SerIdSize {
    /// The number of bytes in a concrete implementation of `SerId`.
    fn size(&self) -> usize;
}
pub use ser_id::*;

/// A module with helper functions for serialisation tests
pub mod ser_test_helpers {
    use super::*;

    /// Directly serialise something into the given buf
    ///
    /// This function panics if serialisation fails.
    pub fn just_serialise<S>(si: S, buf: &mut dyn BufMut) -> ()
    where
        S: Into<Box<dyn Serialisable>>,
    {
        let s: Box<dyn Serialisable> = si.into();
        s.serialise(buf).expect("Did not serialise correctly");
    }

    /// Directly serialise something into some buf and then throw it away
    ///
    /// This function panics if serialisation fails.
    pub fn test_serialise<S>(si: S) -> ()
    where
        S: Into<Box<dyn Serialisable>>,
    {
        let mut buf: Vec<u8> = Vec::new();
        just_serialise(si, &mut buf);
    }
}

#[cfg(test)]
mod tests {

    use super::*;
    use bytes::{BytesMut}; //IntoBuf

    #[derive(PartialEq, Debug, Clone)]
    struct Test1 {
        i: u64,
    }

    struct T1Ser;
    impl Serialiser<Test1> for T1Ser {
        fn ser_id(&self) -> SerId {
            1
        }

        fn size_hint(&self) -> Option<usize> {
            Some(88)
        }

        fn serialise(&self, v: &Test1, buf: &mut dyn BufMut) -> Result<(), SerError> {
            buf.put_u64(v.i);
            for i in 0..10 {
                buf.put_u64(i);
            }
            Result::Ok(())
        }
    }
    impl Deserialiser<Test1> for T1Ser {
        const SER_ID: SerId = 1;

        fn deserialise(buf: &mut dyn Buf) -> Result<Test1, SerError> {
            let i = buf.get_u64();
            Result::Ok(Test1 { i })
        }
    }

    // #[test]
    // fn trivial_deser_equivalence() {
    //     let t1 = Test1 { i: 42 };
    //     let t1c = t1.clone();
    //     //let t1_des: Deserialisable<Test1> = t1;

    //     //assert_eq!(1, Deserialisable::<Test1>::id(&t1));

    //     match Deserialisable::<Test1>::get_deserialised(t1) {
    //         Ok(t2) => assert_eq!(t1c, t2),
    //         Err(e) => panic!(e),
    //     }

    //     let t1b = Box::new(t1c.clone());

    //     match Deserialisable::<Test1>::get_deserialised(t1b) {
    //         Ok(t2) => assert_eq!(t1c, t2),
    //         Err(e) => panic!(e),
    //     }
    // }

    #[test]
    fn ser_deser_equivalence() {
        let t1 = Test1 { i: 42 };
        let mut mbuf = BytesMut::with_capacity(64);
        //let mut mbuf = vec![];
        let t1c = t1.clone();
        mbuf.reserve(T1Ser.size_hint().unwrap());
        T1Ser
            .serialise(&t1, &mut mbuf)
            .expect("should have serialised!");
        //println!("Serialised bytes: {:?}", mbuf);
        let mut buf = mbuf.freeze();
        let t1_res = T1Ser::deserialise(&mut buf);
        match t1_res {
            Ok(t2) => assert_eq!(t1c, t2),
            Err(e) => panic!(e),
        }
        //        match Deserialisable::<Test1>::get(t1) {
        //            Ok(t2) => assert_eq!(t1c, t2),
        //            Err(e) => panic!(e),
        //        }  Err(e) => panic!(e),
        //        }
    }
}<|MERGE_RESOLUTION|>--- conflicted
+++ resolved
@@ -41,12 +41,12 @@
     }
     impl<B: Buf> SerIdBuf for B {
         fn get_ser_id(&mut self) -> SerId {
-            self.get_u64_be()
-        }
-    }
-    impl<B: BufMut> SerIdBufMut for B {
-        fn put_ser_id(&mut self, ser_id: SerId) -> () {
-            self.put_u64_be(ser_id)
+            self.get_u64()
+        }
+    }
+    impl<B: BufMut> SerIdBufMut for B {
+        fn put_ser_id(&mut self, ser_id: SerId) -> () {
+            self.put_u64(ser_id)
         }
     }
 }
@@ -78,19 +78,12 @@
     }
     impl<B: Buf> SerIdBuf for B {
         fn get_ser_id(&mut self) -> SerId {
-<<<<<<< HEAD
             self.get_u64()
-=======
-            self.get_u32_be()
->>>>>>> f0cca11b
-        }
-    }
-    impl<B: BufMut> SerIdBufMut for B {
-        fn put_ser_id(&mut self, ser_id: SerId) -> () {
-<<<<<<< HEAD
-            self.put_u64(ser_id)
-=======
-            self.put_u32_be(ser_id)
+        }
+    }
+    impl<B: BufMut> SerIdBufMut for B {
+        fn put_ser_id(&mut self, ser_id: SerId) -> () {
+            self.put_u32(ser_id)
         }
     }
 }
@@ -108,7 +101,6 @@
     impl SerIdSize for SerId {
         fn size(&self) -> usize {
             2
->>>>>>> f0cca11b
         }
     }
     /// A trait to retrieve a `SerId` from a buffer.
