--- conflicted
+++ resolved
@@ -315,8 +315,9 @@
         Ok(())
     }
 
-<<<<<<< HEAD
-    /// Same as [tell](tell), but serialises eagerly.
+    /// Similar to [tell_ser](ActorPath::tell_ser), but uses a pooled and reusable byte buffer.
+    /// The component definition given in `from` must have initialized a pool using [initialize_pool](ComponentContext::initialize_pool)
+    /// The pool is garbage-collected on demand when tell_pooled is called and the pool has run out of available buffers.
     pub fn tell_pooled<B, CD>(&self, m: B, from: &mut CD) -> Result<(), SerError>
         where
             B: Serialisable + Sized,
@@ -349,7 +350,7 @@
             //println!("getting buffer");
             if let Some(mut buf) = from.ctx_mut().get_buffer(size) {
                 //println!("serializing into chunk");
-                crate::serialisation::helpers::serialise_into_framed_chunk(&src_path, &dst, m, &mut buf);
+                crate::serialisation::ser_helpers::serialise_into_framed_chunk(&src_path, &dst, m, &mut buf);
                 let env = DispatchEnvelope::Msg {
                     src: from.path_resolvable(),
                     dst,
@@ -367,7 +368,6 @@
         }
     }
 
-=======
     /// Returns a temporary combination of an [ActorPath](ActorPath)
     /// and something that can [dispatch](Dispatching) stuff
     ///
@@ -376,7 +376,6 @@
     /// but still need to use the component's dispatcher for the message.
     /// This is useful for forwarding components, for example, when trying to
     /// preserve the original sender.
->>>>>>> f0cca11b
     pub fn using_dispatcher<'a, 'b>(
         &'a self,
         disp: &'b dyn Dispatching,
